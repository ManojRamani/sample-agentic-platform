--- conflicted
+++ resolved
@@ -24,11 +24,7 @@
 service:
   type: ClusterIP
   port: 80
-<<<<<<< HEAD
-  targetPort: 8080
-=======
   targetPort: 8080 # had to change port value from 8000 to 8080 to match Dockerfile
->>>>>>> 1722ef9f
 
 env:
   - name: PYTHONPATH
